import os
import torch
import torch.nn.functional as F
from torch import Tensor
from jaxtyping import Float

from transformers import PreTrainedTokenizer

from path_patching_cm.ioi_dataset import IOIDataset
from data.greater_than_dataset import get_year_indices


if torch.cuda.is_available():
    device = int(os.environ.get("LOCAL_RANK", 0))
else:
    device = "cpu"


# ======= NEW METRICS =======
# We want to be able to compute the following metrics:
# - Logit difference between the correct and incorrect answer, or pairs or groups of answers
# - Probability difference between the correct and incorrect answer, or pairs or groups of answers;
#   in the groups case, we want to be able to average the probabilities or sum them
# - Probability mass of the correct or incorrect answer, or pairs or groups of answers
# - Rank 0 rate of the correct or incorrect answer, or pairs or groups of answers
# The old metrics are still available in metrics_old.py, but they are deprecated and will be removed in the future.


class CircuitMetric:
    """ General wrapper for metric functions

        Functions for which this is to be used as a wrapper should accept logits and a per_prompt argument.
        Other arguments can be included through args or kwargs. If normalization_fn is not None, it should
        accept logits, metric_fn, and per_prompt as arguments, and any other arguments can be included through
        args or kwargs.

        Args:
            name (str): Name of the metric.
            metric_fn (function): Function to be wrapped.
            normalization_fn (function): Function to be used for normalization.

        Returns:
            function: Wrapped metric function.
    """
    def __init__(self, name, metric_fn, normalization_fn=None):
        self.name = name
        self.metric_fn = metric_fn
        self.normalization_fn = normalization_fn

    def __call__(self, logits, *args, **kwargs):
        if self.normalization_fn is not None:
            return self.normalization_fn(logits, self.metric_fn, *args, **kwargs)
        return self.metric_fn(logits, *args, **kwargs)
    

def get_positional_logits(
        logits: Float[Tensor, "batch seq d_vocab"],
        positions: Float[Tensor, "batch"] = None
)-> Float[Tensor, "batch d_vocab"]:
    """Gets the logits at the provided positions. If no positions are provided, the final logits are returned.

    Args:
        logits (torch.Tensor): Logits to use.
        positions (torch.Tensor): Positions to get logits at. This should be a tensor of shape (batch_size,).

    Returns:
        torch.Tensor: Logits at the provided positions.
    """
    if positions is None:
        return logits[:, -1, :]
    
    return logits[range(logits.size(0)), positions, :]


def compute_logit_diff(
        logits: Float[Tensor, "batch seq d_vocab"], 
        answer_token_indices: Float[Tensor, "batch num_answers"],
        positions: Float[Tensor, "batch"] = None,
        flags_tensor: torch.Tensor = None,
        per_prompt=False,
        mode="simple"
)-> Float[Tensor, "batch num_answers"]:
    """Computes the difference between a correct and incorrect logit (or mean of a group of logits) for each item in the batch.

    Takes the full logits, and the indices of the tokens to compare. These indices can be of multiple types as follows:

    - Simple: The tensor should be of shape (batch_size, 2), where the first index in the third dimension is the correct token index,
        and the second index is the incorrect token index.

    - Pairs: In this mode, answer_token_indices is a 3D tensor of shape (batch, num_pairs, 2). For each pair, you'll need to compute 
             the difference between the logits at the two indices, then average these differences across each pair for every batch item.

    - Groups: Here, answer_token_indices is also a 3D tensor of shape (batch, num_tokens, 2). The third dimension indicates group membership 
              (correct or incorrect). The mean logits for each group are calculated and then subtracted from each other.
              

    Args:
        logits (torch.Tensor): Logits to use.
        answer_token_indices (torch.Tensor): Indices of the tokens to compare.
        positions (torch.Tensor): Positions to get logits at. Should be one position per batch item.

    Returns:
        torch.Tensor: Difference between the logits of the provided tokens.
    """
<<<<<<< HEAD
    if len(logits.shape) == 3:
        # Get final logits only
        logits = logits[:, -1, :]
    answer_token_indices = answer_token_indices.cuda()
    correct_logits = logits.gather(1, answer_token_indices[:, 0].unsqueeze(1))
    incorrect_logits = logits.gather(1, answer_token_indices[:, 1].unsqueeze(1))
    if per_prompt:
        return (correct_logits - incorrect_logits).squeeze()
=======
    logits = get_positional_logits(logits, positions)
    
    # Mode 1: Simple
    if mode == "simple":
        correct_logits = logits[torch.arange(logits.size(0)), answer_token_indices[:, 0]]
        incorrect_logits = logits[torch.arange(logits.size(0)), answer_token_indices[:, 1]]
        logit_diff = correct_logits - incorrect_logits

    # Mode 2: Pairs
    elif mode == "pairs":
        pair_diffs = logits[torch.arange(logits.size(0))[:, None], answer_token_indices[..., 0]] - \
                     logits[torch.arange(logits.size(0))[:, None], answer_token_indices[..., 1]]
        logit_diff = pair_diffs.mean(dim=1)

    # Mode 3: Groups
    elif mode == "groups":
        assert flags_tensor is not None
        logit_diff = torch.zeros(logits.size(0), device=logits.device)

        for i in range(logits.size(0)):
            selected_logits = logits[i, answer_token_indices[i]]

            # Calculate the logit difference using the correct/incorrect flags
            correct_logits = selected_logits[flags_tensor[i] == 1]
            incorrect_logits = selected_logits[flags_tensor[i] == -1]

            # Handle cases where there are no correct or incorrect logits
            if len(correct_logits) > 0:
                correct_mean = correct_logits.mean()
            else:
                correct_mean = 0

            if len(incorrect_logits) > 0:
                incorrect_mean = incorrect_logits.mean()
            else:
                incorrect_mean = 0

            logit_diff[i] = correct_mean - incorrect_mean

>>>>>>> 8f81828f
    else:
        raise ValueError("Invalid mode specified")

    return logit_diff.mean() if not per_prompt else logit_diff


def compute_probability_diff(
        logits: torch.Tensor, 
        answer_token_indices: torch.Tensor,
        positions: torch.Tensor = None,
        flags_tensor: torch.Tensor = None,
        per_prompt=False,
        mode="simple"
) -> torch.Tensor:
    """Computes the difference between probability of a correct and incorrect logit (or mean of a group of logits) for each item in the batch.

    Takes the full logits, and the indices of the tokens to compare. These indices can be of multiple types as follows:

    - Simple: The tensor should be of shape (batch_size, 2), where the first index in the third dimension is the correct token index,
        and the second index is the incorrect token index.

    - Pairs: In this mode, answer_token_indices is a 3D tensor of shape (batch, num_pairs, 2). For each pair, you'll need to compute 
             the difference between the probabilities at the two indices, then average these differences across each pair for every batch item.

    - Groups: Here, answer_token_indices is also a 3D tensor of shape (batch, num_tokens, 2). The third dimension indicates group membership 
              (correct or incorrect). The mean probabilities for each group are calculated and then subtracted from each other.
              

    Args:
        logits (torch.Tensor): Logits to use.
        answer_token_indices (torch.Tensor): Indices of the tokens to compare.
        positions (torch.Tensor): Positions to get logits at. Should be one position per batch item.

    Returns:
        torch.Tensor: Difference between the logits of the provided tokens.
    """
    logits = get_positional_logits(logits, positions)
    probabilities = torch.softmax(logits, dim=-1)  # Applying softmax to logits
    #print(f"probabilities={probabilities.shape}")

    # Mode 1: Simple
    if mode == "simple":
        correct_probs = probabilities[torch.arange(logits.size(0)), answer_token_indices[:, 0]]
        incorrect_probs = probabilities[torch.arange(logits.size(0)), answer_token_indices[:, 1]]
        prob_diff = correct_probs - incorrect_probs

    # Mode 2: Pairs
    elif mode == "pairs":
        pair_diffs = probabilities[torch.arange(logits.size(0))[:, None], answer_token_indices[..., 0]] - \
                     probabilities[torch.arange(logits.size(0))[:, None], answer_token_indices[..., 1]]
        prob_diff = pair_diffs.mean(dim=1)

    # Mode 3: Groups
    elif mode == "groups":
        # Initialize tensors to store the probability differences for each batch item
        assert flags_tensor is not None
        prob_diff = torch.zeros(logits.size(0), device=logits.device)

<<<<<<< HEAD
def ave_logit_diff(
    logits: Float[Tensor, 'batch seq d_vocab'],
    word_idx,
    io_tokenIDs,
    s_tokenIDs,
    per_prompt: bool = False
):
    '''
        Return average logit difference between correct and incorrect answers
    '''
    # Get logits for indirect objects
    io_logits = logits[range(logits.size(0)), word_idx, io_tokenIDs]
    s_logits = logits[range(logits.size(0)), word_idx, s_tokenIDs]
    # Get logits for subject
    logit_diff = io_logits - s_logits
    return logit_diff if per_prompt else logit_diff.mean()

def ioi_metric(
    logits: Float[Tensor, "batch seq_len d_vocab"],
    word_idx,
    io_tokenIDs,
    s_tokenIDs,
    corrupt_logit_diff,
    clean_logit_diff,
 ):
    patched_logit_diff = ave_logit_diff(logits, word_idx, io_tokenIDs, s_tokenIDs)
    return (patched_logit_diff - corrupt_logit_diff) / (clean_logit_diff - corrupt_logit_diff)


class CircuitMetric:
    """ General wrapper for metric functions
=======
        for i in range(logits.size(0)):
            # Select the probabilities for the token IDs of this batch item
            selected_probs = probabilities[i, answer_token_indices[i]]
>>>>>>> 8f81828f

            # Calculate the probability difference using the correct/incorrect flags
            correct_probs = selected_probs[flags_tensor[i] == 1]
            incorrect_probs = selected_probs[flags_tensor[i] == -1]

            # Handle cases where there are no correct or incorrect tokens
            if len(correct_probs) > 0:
                correct_mean = correct_probs.mean()
            else:
                correct_mean = 0

            if len(incorrect_probs) > 0:
                incorrect_mean = incorrect_probs.mean()
            else:
                incorrect_mean = 0

            prob_diff[i] = correct_mean - incorrect_mean

    # Mode 4: Group Sum
    elif mode == "group_sum":
        assert flags_tensor is not None
        prob_diff = torch.zeros(logits.size(0), device=logits.device)

        for i in range(logits.size(0)):
            selected_probs = probabilities[i, answer_token_indices[i]]

            # Calculate the sum of probabilities using the correct/incorrect flags
            correct_sum = selected_probs[flags_tensor[i] == 1].sum()
            incorrect_sum = selected_probs[flags_tensor[i] == -1].sum()

            prob_diff[i] = correct_sum - incorrect_sum

    else:
        raise ValueError("Invalid mode specified")

    return prob_diff.mean() if not per_prompt else prob_diff


def compute_probability_mass(
        logits: torch.Tensor, 
        answer_token_indices: torch.Tensor,
        positions: torch.Tensor = None,
        flags_tensor: torch.Tensor = None,
        group="correct",
        mode="simple"
) -> torch.Tensor:
    logits = get_positional_logits(logits, positions)
    probabilities = torch.softmax(logits, dim=-1)

    # Determine the flag value based on the specified group
    flag_value = 1 if group == "correct" else -1

    # Mode logic
    if mode == "simple":
        selected_indices = answer_token_indices[:, 0] if group == "correct" else answer_token_indices[:, 1]
        group_probs = probabilities[torch.arange(logits.size(0)), selected_indices]

    elif mode == "pairs":
        group_probs = torch.zeros(logits.size(0), device=logits.device)
        for i in range(logits.size(0)):
            for pair in answer_token_indices[i]:
                selected_index = pair[0] if group == "correct" else pair[1]
                group_probs[i] += probabilities[i, selected_index]
            group_probs[i] /= answer_token_indices.size(1)

    elif mode in ["groups", "group_sum"]:
        assert flags_tensor is not None
        batch_size = logits.size(0)
        group_mass = torch.zeros(batch_size, device=logits.device)

        for i in range(batch_size):
            selected_probs = probabilities[i, answer_token_indices[i]]
            group_mass[i] = selected_probs[flags_tensor[i] == flag_value].sum()

        # For "group_sum" mode, return the sum of the group mass across the batch
        if mode == "group_sum":
            return group_mass.sum()

    else:
        raise ValueError("Invalid mode specified")

    return group_probs.mean()


def compute_rank_0_rate(
        logits: torch.Tensor, 
        answer_token_indices: torch.Tensor,
        positions: torch.Tensor = None,
        flags_tensor: torch.Tensor = None,
        group="correct",
        mode="simple"
) -> torch.Tensor:
    logits = get_positional_logits(logits, positions)
    probabilities = torch.softmax(logits, dim=-1)

    # Mode logic
    if mode == "simple":
        top_rank_indices = probabilities.argmax(dim=-1)
        correct_indices = answer_token_indices[:, 0] if group == "correct" else answer_token_indices[:, 1]
        rank_0_rate = (top_rank_indices == correct_indices).float().mean()

    elif mode == "pairs":
        rank_0_rate = torch.zeros(logits.size(0), device=logits.device)
        for i in range(logits.size(0)):
            for pair in answer_token_indices[i]:
                top_rank_index = probabilities[i].argmax()
                correct_index = pair[0] if group == "correct" else pair[1]
                rank_0_rate[i] += (top_rank_index == correct_index).float()
            rank_0_rate[i] /= answer_token_indices.size(1)

    elif mode == "groups":
        assert flags_tensor is not None
        rank_0_rate = torch.zeros(logits.size(0), device=logits.device)

        for i in range(logits.size(0)):
            selected_probs = probabilities[i, answer_token_indices[i]]
            top_rank_id = selected_probs.argmax()
            rank_0_rate[i] = (flags_tensor[i, top_rank_id] == 1).float() if group == "correct" else \
                             (flags_tensor[i, top_rank_id] == -1).float()

    else:
        raise ValueError("Invalid mode specified")

    return rank_0_rate.mean()


def compute_accuracy(
        logits: torch.Tensor,
        answer_token_indices: torch.Tensor,
        positions: torch.Tensor = None,
        flags_tensor: torch.Tensor = None,
        mode="simple"
) -> float:
    """
    Calculates the accuracy based on logits and answer token indices.

    Args:
        logits (torch.Tensor): Logits from the model.
        answer_token_indices (torch.Tensor): Indices of the tokens to compare.
        positions (torch.Tensor, optional): Positions to get logits at. Should be one position per batch item.
        flags_tensor (torch.Tensor, optional): Tensor for flags in 'groups' mode.
        mode (str, optional): The mode to use in compute_logit_diff function. Defaults to "simple".

    Returns:
        float: The accuracy as the proportion of cases where correct logits are greater than incorrect logits.
    """
    # Compute logit differences
    logit_diffs = compute_logit_diff(
        logits, 
        answer_token_indices, 
        positions, 
        flags_tensor, 
        per_prompt=True,  # Get per-prompt logit differences
        mode=mode
    )

    # Calculate accuracy
    correct_predictions = (logit_diffs > 0).float()  # Positive logit diff indicates correct prediction
    accuracy = correct_predictions.mean().item()  # Mean of correct predictions

    return accuracy
<|MERGE_RESOLUTION|>--- conflicted
+++ resolved
@@ -16,93 +16,70 @@
     device = "cpu"
 
 
-# ======= NEW METRICS =======
-# We want to be able to compute the following metrics:
-# - Logit difference between the correct and incorrect answer, or pairs or groups of answers
-# - Probability difference between the correct and incorrect answer, or pairs or groups of answers;
-#   in the groups case, we want to be able to average the probabilities or sum them
-# - Probability mass of the correct or incorrect answer, or pairs or groups of answers
-# - Rank 0 rate of the correct or incorrect answer, or pairs or groups of answers
-# The old metrics are still available in metrics_old.py, but they are deprecated and will be removed in the future.
-
-
-class CircuitMetric:
-    """ General wrapper for metric functions
-
-        Functions for which this is to be used as a wrapper should accept logits and a per_prompt argument.
-        Other arguments can be included through args or kwargs. If normalization_fn is not None, it should
-        accept logits, metric_fn, and per_prompt as arguments, and any other arguments can be included through
-        args or kwargs.
-
-        Args:
-            name (str): Name of the metric.
-            metric_fn (function): Function to be wrapped.
-            normalization_fn (function): Function to be used for normalization.
-
-        Returns:
-            function: Wrapped metric function.
-    """
-    def __init__(self, name, metric_fn, normalization_fn=None):
-        self.name = name
-        self.metric_fn = metric_fn
-        self.normalization_fn = normalization_fn
-
-    def __call__(self, logits, *args, **kwargs):
-        if self.normalization_fn is not None:
-            return self.normalization_fn(logits, self.metric_fn, *args, **kwargs)
-        return self.metric_fn(logits, *args, **kwargs)
+def _logits_to_mean_logit_diff(logits: Float[Tensor, "batch seq d_vocab"], ioi_dataset: IOIDataset, per_prompt=False):
+    '''
+    Returns logit difference between the correct and incorrect answer.
+
+    If per_prompt=True, return the array of differences rather than the average.
+    '''
+
+    # Only the final logits are relevant for the answer
+    # Get the logits corresponding to the indirect object / subject tokens respectively
+    io_logits: Float[Tensor, "batch"] = logits[range(logits.size(0)), ioi_dataset.word_idx["end"], ioi_dataset.io_tokenIDs]
+    s_logits: Float[Tensor, "batch"] = logits[range(logits.size(0)), ioi_dataset.word_idx["end"], ioi_dataset.s_tokenIDs]
+    # Find logit difference
+    answer_logit_diff = io_logits - s_logits
+    return answer_logit_diff if per_prompt else answer_logit_diff.mean()
+
+
+def _logits_to_mean_accuracy(logits: Float[Tensor, "batch seq d_vocab"], ioi_dataset: IOIDataset):
+    '''
+    Returns accuracy of the model on the IOI dataset.
+    '''
+    # Only the final logits are relevant for the answer
+    # Get the logits corresponding to the indirect object / subject tokens respectively
+    io_logits: Float[Tensor, "batch"] = logits[range(logits.size(0)), ioi_dataset.word_idx["end"], ioi_dataset.io_tokenIDs]
+    s_logits: Float[Tensor, "batch"] = logits[range(logits.size(0)), ioi_dataset.word_idx["end"], ioi_dataset.s_tokenIDs]
+    # Find logit difference
+    answer_logit_diff = io_logits - s_logits
+    # Find accuracy
+    return (answer_logit_diff > 0).float().mean()
+
+
+def _logits_to_rank_0_rate(logits: Float[Tensor, "batch seq d_vocab"], ioi_dataset: IOIDataset):
+    '''
+    Returns rate of the model ranking the correct answer as the most probable.
+    '''
+    # Only the final logits are relevant for the answer
+    # Get the logits corresponding to the indirect object tokens
+    final_logits: Float[Tensor, "batch"] = logits[range(logits.size(0)), ioi_dataset.word_idx["end"]]
     
-
-def get_positional_logits(
+    return (final_logits.argmax(dim=-1) == torch.tensor(ioi_dataset.io_tokenIDs).to(device)).float().mean()
+
+
+def _ioi_metric_noising(
         logits: Float[Tensor, "batch seq d_vocab"],
-        positions: Float[Tensor, "batch"] = None
-)-> Float[Tensor, "batch d_vocab"]:
-    """Gets the logits at the provided positions. If no positions are provided, the final logits are returned.
-
-    Args:
-        logits (torch.Tensor): Logits to use.
-        positions (torch.Tensor): Positions to get logits at. This should be a tensor of shape (batch_size,).
-
-    Returns:
-        torch.Tensor: Logits at the provided positions.
-    """
-    if positions is None:
-        return logits[:, -1, :]
-    
-    return logits[range(logits.size(0)), positions, :]
-
-
-def compute_logit_diff(
-        logits: Float[Tensor, "batch seq d_vocab"], 
-        answer_token_indices: Float[Tensor, "batch num_answers"],
-        positions: Float[Tensor, "batch"] = None,
-        flags_tensor: torch.Tensor = None,
-        per_prompt=False,
-        mode="simple"
-)-> Float[Tensor, "batch num_answers"]:
-    """Computes the difference between a correct and incorrect logit (or mean of a group of logits) for each item in the batch.
-
-    Takes the full logits, and the indices of the tokens to compare. These indices can be of multiple types as follows:
-
-    - Simple: The tensor should be of shape (batch_size, 2), where the first index in the third dimension is the correct token index,
-        and the second index is the incorrect token index.
-
-    - Pairs: In this mode, answer_token_indices is a 3D tensor of shape (batch, num_pairs, 2). For each pair, you'll need to compute 
-             the difference between the logits at the two indices, then average these differences across each pair for every batch item.
-
-    - Groups: Here, answer_token_indices is also a 3D tensor of shape (batch, num_tokens, 2). The third dimension indicates group membership 
-              (correct or incorrect). The mean logits for each group are calculated and then subtracted from each other.
-              
+        clean_logit_diff: float,
+        corrupted_logit_diff: float,
+        ioi_dataset: IOIDataset,
+    ) -> float:
+        '''
+        We calibrate this so that the value is 0 when performance isn't harmed (i.e. same as IOI dataset),
+        and -1 when performance has been destroyed (i.e. is same as ABC dataset).
+        '''
+        patched_logit_diff = _logits_to_mean_logit_diff(logits, ioi_dataset)
+        return ((patched_logit_diff - clean_logit_diff) / (clean_logit_diff - corrupted_logit_diff)).item()
+
+def get_logit_diff(logits, answer_token_indices, per_prompt=False):
+    """Gets the difference between the logits of the provided tokens (e.g., the correct and incorrect tokens in IOI)
 
     Args:
         logits (torch.Tensor): Logits to use.
         answer_token_indices (torch.Tensor): Indices of the tokens to compare.
-        positions (torch.Tensor): Positions to get logits at. Should be one position per batch item.
 
     Returns:
         torch.Tensor: Difference between the logits of the provided tokens.
     """
-<<<<<<< HEAD
     if len(logits.shape) == 3:
         # Get final logits only
         logits = logits[:, -1, :]
@@ -111,106 +88,40 @@
     incorrect_logits = logits.gather(1, answer_token_indices[:, 1].unsqueeze(1))
     if per_prompt:
         return (correct_logits - incorrect_logits).squeeze()
-=======
-    logits = get_positional_logits(logits, positions)
-    
-    # Mode 1: Simple
-    if mode == "simple":
-        correct_logits = logits[torch.arange(logits.size(0)), answer_token_indices[:, 0]]
-        incorrect_logits = logits[torch.arange(logits.size(0)), answer_token_indices[:, 1]]
-        logit_diff = correct_logits - incorrect_logits
-
-    # Mode 2: Pairs
-    elif mode == "pairs":
-        pair_diffs = logits[torch.arange(logits.size(0))[:, None], answer_token_indices[..., 0]] - \
-                     logits[torch.arange(logits.size(0))[:, None], answer_token_indices[..., 1]]
-        logit_diff = pair_diffs.mean(dim=1)
-
-    # Mode 3: Groups
-    elif mode == "groups":
-        assert flags_tensor is not None
-        logit_diff = torch.zeros(logits.size(0), device=logits.device)
-
-        for i in range(logits.size(0)):
-            selected_logits = logits[i, answer_token_indices[i]]
-
-            # Calculate the logit difference using the correct/incorrect flags
-            correct_logits = selected_logits[flags_tensor[i] == 1]
-            incorrect_logits = selected_logits[flags_tensor[i] == -1]
-
-            # Handle cases where there are no correct or incorrect logits
-            if len(correct_logits) > 0:
-                correct_mean = correct_logits.mean()
-            else:
-                correct_mean = 0
-
-            if len(incorrect_logits) > 0:
-                incorrect_mean = incorrect_logits.mean()
-            else:
-                incorrect_mean = 0
-
-            logit_diff[i] = correct_mean - incorrect_mean
-
->>>>>>> 8f81828f
     else:
-        raise ValueError("Invalid mode specified")
-
-    return logit_diff.mean() if not per_prompt else logit_diff
-
-
-def compute_probability_diff(
-        logits: torch.Tensor, 
-        answer_token_indices: torch.Tensor,
-        positions: torch.Tensor = None,
-        flags_tensor: torch.Tensor = None,
-        per_prompt=False,
-        mode="simple"
-) -> torch.Tensor:
-    """Computes the difference between probability of a correct and incorrect logit (or mean of a group of logits) for each item in the batch.
-
-    Takes the full logits, and the indices of the tokens to compare. These indices can be of multiple types as follows:
-
-    - Simple: The tensor should be of shape (batch_size, 2), where the first index in the third dimension is the correct token index,
-        and the second index is the incorrect token index.
-
-    - Pairs: In this mode, answer_token_indices is a 3D tensor of shape (batch, num_pairs, 2). For each pair, you'll need to compute 
-             the difference between the probabilities at the two indices, then average these differences across each pair for every batch item.
-
-    - Groups: Here, answer_token_indices is also a 3D tensor of shape (batch, num_tokens, 2). The third dimension indicates group membership 
-              (correct or incorrect). The mean probabilities for each group are calculated and then subtracted from each other.
-              
+        return (correct_logits - incorrect_logits).mean()
+
+
+def ioi_metric(logits, clean_baseline, corrupted_baseline, answer_token_indices):
+    """Computes the IOI metric for a given set of logits, baselines, and answer token indices. Metric is relative to the
+    provided baselines.
 
     Args:
         logits (torch.Tensor): Logits to use.
+        clean_baseline (float): Baseline for the clean model.
+        corrupted_baseline (float): Baseline for the corrupted model.
         answer_token_indices (torch.Tensor): Indices of the tokens to compare.
-        positions (torch.Tensor): Positions to get logits at. Should be one position per batch item.
-
-    Returns:
-        torch.Tensor: Difference between the logits of the provided tokens.
-    """
-    logits = get_positional_logits(logits, positions)
-    probabilities = torch.softmax(logits, dim=-1)  # Applying softmax to logits
-    #print(f"probabilities={probabilities.shape}")
-
-    # Mode 1: Simple
-    if mode == "simple":
-        correct_probs = probabilities[torch.arange(logits.size(0)), answer_token_indices[:, 0]]
-        incorrect_probs = probabilities[torch.arange(logits.size(0)), answer_token_indices[:, 1]]
-        prob_diff = correct_probs - incorrect_probs
-
-    # Mode 2: Pairs
-    elif mode == "pairs":
-        pair_diffs = probabilities[torch.arange(logits.size(0))[:, None], answer_token_indices[..., 0]] - \
-                     probabilities[torch.arange(logits.size(0))[:, None], answer_token_indices[..., 1]]
-        prob_diff = pair_diffs.mean(dim=1)
-
-    # Mode 3: Groups
-    elif mode == "groups":
-        # Initialize tensors to store the probability differences for each batch item
-        assert flags_tensor is not None
-        prob_diff = torch.zeros(logits.size(0), device=logits.device)
-
-<<<<<<< HEAD
+
+    Returns:
+        torch.Tensor: IOI metric.
+    """
+    return (get_logit_diff(logits, answer_token_indices) - corrupted_baseline) / (
+        clean_baseline - corrupted_baseline
+    )
+
+
+def get_prob_diff(tokenizer: PreTrainedTokenizer):
+    year_indices = get_year_indices(tokenizer) 
+    def prob_diff(logits, per_prompt, years):
+        # Prob diff (negative, since it's a loss)
+        probs = torch.softmax(logits[:, -1], dim=-1)[:, year_indices]
+        diffs = []
+        for prob, year in zip(probs, years):
+            diffs.append(prob[year + 1 :].sum() - prob[: year + 1].sum())
+        return -torch.stack(diffs).mean().to('cuda')
+    return prob_diff
+
+
 def ave_logit_diff(
     logits: Float[Tensor, 'batch seq d_vocab'],
     word_idx,
@@ -242,11 +153,180 @@
 
 class CircuitMetric:
     """ General wrapper for metric functions
-=======
+
+        Functions for which this is to be used as a wrapper should accept logits and a per_prompt argument.
+        Other arguments can be included through args or kwargs. If normalization_fn is not None, it should
+        accept logits, metric_fn, and per_prompt as arguments, and any other arguments can be included through
+        args or kwargs.
+
+        Args:
+            name (str): Name of the metric.
+            metric_fn (function): Function to be wrapped.
+            normalization_fn (function): Function to be used for normalization.
+
+        Returns:
+            function: Wrapped metric function.
+    """
+    def __init__(self, name, metric_fn, normalization_fn=None):
+        self.name = name
+        self.metric_fn = metric_fn
+        self.normalization_fn = normalization_fn
+
+    def __call__(self, logits, *args, **kwargs):
+        if self.normalization_fn is not None:
+            return self.normalization_fn(logits, self.metric_fn, *args, **kwargs)
+        return self.metric_fn(logits, *args, **kwargs)
+    
+
+def get_positional_logits(
+        logits: Float[Tensor, "batch seq d_vocab"],
+        positions: Float[Tensor, "batch"] = None
+)-> Float[Tensor, "batch d_vocab"]:
+    """Gets the logits at the provided positions. If no positions are provided, the final logits are returned.
+
+    Args:
+        logits (torch.Tensor): Logits to use.
+        positions (torch.Tensor): Positions to get logits at. This should be a tensor of shape (batch_size,).
+
+    Returns:
+        torch.Tensor: Logits at the provided positions.
+    """
+    if positions is None:
+        return logits[:, -1, :]
+    
+    return logits[range(logits.size(0)), positions, :]
+
+
+def compute_logit_diff(
+        logits: Float[Tensor, "batch seq d_vocab"], 
+        answer_token_indices: Float[Tensor, "batch num_answers"],
+        positions: Float[Tensor, "batch"] = None,
+        flags_tensor: torch.Tensor = None,
+        per_prompt=False,
+        mode="simple"
+)-> Float[Tensor, "batch num_answers"]:
+    """Computes the difference between a correct and incorrect logit (or mean of a group of logits) for each item in the batch.
+
+    Takes the full logits, and the indices of the tokens to compare. These indices can be of multiple types as follows:
+
+    - Simple: The tensor should be of shape (batch_size, 2), where the first index in the third dimension is the correct token index,
+        and the second index is the incorrect token index.
+
+    - Pairs: In this mode, answer_token_indices is a 3D tensor of shape (batch, num_pairs, 2). For each pair, you'll need to compute 
+             the difference between the logits at the two indices, then average these differences across each pair for every batch item.
+
+    - Groups: Here, answer_token_indices is also a 3D tensor of shape (batch, num_tokens, 2). The third dimension indicates group membership 
+              (correct or incorrect). The mean logits for each group are calculated and then subtracted from each other.
+              
+
+    Args:
+        logits (torch.Tensor): Logits to use.
+        answer_token_indices (torch.Tensor): Indices of the tokens to compare.
+        positions (torch.Tensor): Positions to get logits at. Should be one position per batch item.
+
+    Returns:
+        torch.Tensor: Difference between the logits of the provided tokens.
+    """
+    logits = get_positional_logits(logits, positions)
+    
+    # Mode 1: Simple
+    if mode == "simple":
+        correct_logits = logits[torch.arange(logits.size(0)), answer_token_indices[:, 0]]
+        incorrect_logits = logits[torch.arange(logits.size(0)), answer_token_indices[:, 1]]
+        logit_diff = correct_logits - incorrect_logits
+
+    # Mode 2: Pairs
+    elif mode == "pairs":
+        pair_diffs = logits[torch.arange(logits.size(0))[:, None], answer_token_indices[..., 0]] - \
+                     logits[torch.arange(logits.size(0))[:, None], answer_token_indices[..., 1]]
+        logit_diff = pair_diffs.mean(dim=1)
+
+    # Mode 3: Groups
+    elif mode == "groups":
+        assert flags_tensor is not None
+        logit_diff = torch.zeros(logits.size(0), device=logits.device)
+
+        for i in range(logits.size(0)):
+            selected_logits = logits[i, answer_token_indices[i]]
+
+            # Calculate the logit difference using the correct/incorrect flags
+            correct_logits = selected_logits[flags_tensor[i] == 1]
+            incorrect_logits = selected_logits[flags_tensor[i] == -1]
+
+            # Handle cases where there are no correct or incorrect logits
+            if len(correct_logits) > 0:
+                correct_mean = correct_logits.mean()
+            else:
+                correct_mean = 0
+
+            if len(incorrect_logits) > 0:
+                incorrect_mean = incorrect_logits.mean()
+            else:
+                incorrect_mean = 0
+
+            logit_diff[i] = correct_mean - incorrect_mean
+
+    else:
+        raise ValueError("Invalid mode specified")
+
+    return logit_diff.mean() if not per_prompt else logit_diff
+
+
+def compute_probability_diff(
+        logits: torch.Tensor, 
+        answer_token_indices: torch.Tensor,
+        positions: torch.Tensor = None,
+        flags_tensor: torch.Tensor = None,
+        per_prompt=False,
+        mode="simple"
+) -> torch.Tensor:
+    """Computes the difference between probability of a correct and incorrect logit (or mean of a group of logits) for each item in the batch.
+
+    Takes the full logits, and the indices of the tokens to compare. These indices can be of multiple types as follows:
+
+    - Simple: The tensor should be of shape (batch_size, 2), where the first index in the third dimension is the correct token index,
+        and the second index is the incorrect token index.
+
+    - Pairs: In this mode, answer_token_indices is a 3D tensor of shape (batch, num_pairs, 2). For each pair, you'll need to compute 
+             the difference between the probabilities at the two indices, then average these differences across each pair for every batch item.
+
+    - Groups: Here, answer_token_indices is also a 3D tensor of shape (batch, num_tokens, 2). The third dimension indicates group membership 
+              (correct or incorrect). The mean probabilities for each group are calculated and then subtracted from each other.
+              
+
+    Args:
+        logits (torch.Tensor): Logits to use.
+        answer_token_indices (torch.Tensor): Indices of the tokens to compare.
+        positions (torch.Tensor): Positions to get logits at. Should be one position per batch item.
+
+    Returns:
+        torch.Tensor: Difference between the logits of the provided tokens.
+    """
+    logits = get_positional_logits(logits, positions)
+    probabilities = torch.softmax(logits, dim=-1)  # Applying softmax to logits
+    #print(f"probabilities={probabilities.shape}")
+
+    # Mode 1: Simple
+    if mode == "simple":
+        correct_probs = probabilities[torch.arange(logits.size(0)), answer_token_indices[:, 0]]
+        incorrect_probs = probabilities[torch.arange(logits.size(0)), answer_token_indices[:, 1]]
+        prob_diff = correct_probs - incorrect_probs
+
+    # Mode 2: Pairs
+    elif mode == "pairs":
+        pair_diffs = probabilities[torch.arange(logits.size(0))[:, None], answer_token_indices[..., 0]] - \
+                     probabilities[torch.arange(logits.size(0))[:, None], answer_token_indices[..., 1]]
+        prob_diff = pair_diffs.mean(dim=1)
+
+    # Mode 3: Groups
+    elif mode == "groups":
+        # Initialize tensors to store the probability differences for each batch item
+        assert flags_tensor is not None
+        prob_diff = torch.zeros(logits.size(0), device=logits.device)
+
         for i in range(logits.size(0)):
             # Select the probabilities for the token IDs of this batch item
             selected_probs = probabilities[i, answer_token_indices[i]]
->>>>>>> 8f81828f
 
             # Calculate the probability difference using the correct/incorrect flags
             correct_probs = selected_probs[flags_tensor[i] == 1]
